--- conflicted
+++ resolved
@@ -715,20 +715,10 @@
         # hook
         self.evaluation_loop.on_evaluation_epoch_end()
 
-<<<<<<< HEAD
-        print("on_evaluation_epoch_end")
-
-=======
->>>>>>> 0d3ea379
         # update epoch-level lr_schedulers
         if on_epoch:
             self.optimizer_connector.update_learning_rates(interval='epoch')
 
-<<<<<<< HEAD
-        print("update_learning_rates")
-
-=======
->>>>>>> 0d3ea379
         # hook
         self.evaluation_loop.on_evaluation_end()
 
