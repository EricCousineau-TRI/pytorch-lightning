# Copyright The PyTorch Lightning team.
#
# Licensed under the Apache License, Version 2.0 (the "License");
# you may not use this file except in compliance with the License.
# You may obtain a copy of the License at
#
#     http://www.apache.org/licenses/LICENSE-2.0
#
# Unless required by applicable law or agreed to in writing, software
# distributed under the License is distributed on an "AS IS" BASIS,
# WITHOUT WARRANTIES OR CONDITIONS OF ANY KIND, either express or implied.
# See the License for the specific language governing permissions and
# limitations under the License.
"""nn.Module with additional great features."""

import collections
import copy
import inspect
import os
import re
import tempfile
from abc import ABC
from argparse import Namespace
from functools import partial
from pathlib import Path
from typing import Any, Callable, Dict, List, Optional, Tuple, Union

import torch
from torch import ScriptModule, Tensor
from torch.nn import Module
from torch.optim.optimizer import Optimizer

from pytorch_lightning import _logger as log
from pytorch_lightning.core.grads import GradInformation
from pytorch_lightning.core.hooks import CheckpointHooks, DataHooks, ModelHooks
from pytorch_lightning.core.memory import ModelSummary
from pytorch_lightning.core.optimizer import LightningOptimizer
from pytorch_lightning.core.saving import ALLOWED_CONFIG_TYPES, ModelIO, PRIMITIVE_TYPES
from pytorch_lightning.core.step_result import Result
from pytorch_lightning.utilities import rank_zero_warn
from pytorch_lightning.utilities.apply_func import apply_to_collection, convert_to_tensors
from pytorch_lightning.utilities.device_dtype_mixin import DeviceDtypeModuleMixin
from pytorch_lightning.utilities.distributed import all_gather_ddp_if_available
from pytorch_lightning.utilities.exceptions import MisconfigurationException
from pytorch_lightning.utilities.parsing import AttributeDict, collect_init_args, get_init_args


class LightningModule(
    ABC,
    DeviceDtypeModuleMixin,
    GradInformation,
    ModelIO,
    ModelHooks,
    DataHooks,
    CheckpointHooks,
    Module,
):
    # Below is for property support of JIT in PyTorch 1.7
    # since none of them is important when using JIT, we are going to ignore them.
    __jit_unused_properties__ = [
        "datamodule",
        "example_input_array",
        "hparams",
        "hparams_initial",
        "on_gpu",
        "current_epoch",
        "global_step",
        "running_stage",
        "global_rank",
        "local_rank",
        "logger",
    ] + DeviceDtypeModuleMixin.__jit_unused_properties__

    def __init__(self, *args, **kwargs):
        super().__init__(*args, **kwargs)

        # see (https://github.com/pytorch/pytorch/blob/3e6bb5233f9ca2c5aa55d9cda22a7ee85439aa6e/
        # torch/nn/modules/module.py#L227)
        torch._C._log_api_usage_once(f"lightning.module.{self.__class__.__name__}")

        self.exp_save_path = None

        self.loaded_optimizer_states_dict = {}

        #: Pointer to the trainer object
        self.trainer = None

        self._distrib_type = None
        self._device_type = None

        #: True if using amp
        self.use_amp = False

        #: The precision used
        self.precision = 32

        # optionally can be set by user
        self._example_input_array = None
        self._datamodule = None
        self._results: Optional[Result] = None
        self._current_fx_name = ''
        self._running_manual_backward = False
        self._current_hook_fx_name = None
        self._current_dataloader_idx = None
        self.running_stage = None
        self._automatic_optimization: bool = True

    def optimizers(self, use_pl_optimizer: bool = True) -> Union[Optimizer, List[Optimizer], List[LightningOptimizer]]:
        if use_pl_optimizer:
            opts = list(self.trainer.lightning_optimizers.values())
        else:
            opts = self.trainer.optimizers

        # single optimizer
        if isinstance(opts, list) and len(opts) == 1 and isinstance(opts[0], Optimizer):
            return opts[0]
        # multiple opts
        return opts

    @property
    def example_input_array(self) -> Any:
        return self._example_input_array

    @property
    def current_epoch(self) -> int:
        """The current epoch"""
        return self.trainer.current_epoch if self.trainer else 0

    @property
    def global_step(self) -> int:
        """Total training batches seen across all epochs"""
        return self.trainer.global_step if self.trainer else 0

    @property
    def global_rank(self) -> int:
        """ The index of the current process across all nodes and devices. """
        return self.trainer.global_rank if self.trainer else 0

    @property
    def local_rank(self) -> int:
        """ The index of the current process within a single node. """
        return self.trainer.local_rank if self.trainer else 0

    @example_input_array.setter
    def example_input_array(self, example: Any) -> None:
        self._example_input_array = example

    @property
    def datamodule(self) -> Any:
        return self._datamodule

    @datamodule.setter
    def datamodule(self, datamodule: Any) -> None:
        self._datamodule = datamodule

    @property
    def on_gpu(self):
        """
        True if your model is currently running on GPUs.
        Useful to set flags around the LightningModule for different CPU vs GPU behavior.
        """
        return self.device.type == "cuda"

    @property
    def automatic_optimization(self) -> bool:
        """
        If False you are responsible for calling .backward, .step, zero_grad.
        """
        return self._automatic_optimization

    @automatic_optimization.setter
    def automatic_optimization(self, automatic_optimization: bool) -> None:
        self._automatic_optimization = automatic_optimization

    @property
    def logger(self):
        """ Reference to the logger object in the Trainer. """
        return self.trainer.logger if self.trainer else None

    def print(self, *args, **kwargs) -> None:
        r"""
        Prints only from process 0. Use this in any distributed mode to log only once.

        Args:
            *args: The thing to print. Will be passed to Python's built-in print function.
            **kwargs: Will be passed to Python's built-in print function.

        Example::

            def forward(self, x):
                self.print(x, 'in forward')

        """
        if self.trainer.is_global_zero:
            print(*args, **kwargs)

    def log(
        self,
        name: str,
        value: Any,
        prog_bar: bool = False,
        logger: bool = True,
        on_step: Optional[bool] = None,
        on_epoch: Optional[bool] = None,
        reduce_fx: Callable = torch.mean,
        tbptt_reduce_fx: Callable = torch.mean,
        tbptt_pad_token: int = 0,
        enable_graph: bool = False,
        sync_dist: bool = False,
        sync_dist_op: Union[Any, str] = 'mean',
        sync_dist_group: Optional[Any] = None,
    ):
        """
        Log a key, value

        Example::

            self.log('train_loss', loss)

        The default behavior per hook is as follows

        .. csv-table:: ``*`` also applies to the test loop
           :header: "LightningMoule Hook", "on_step", "on_epoch", "prog_bar", "logger"
           :widths: 20, 10, 10, 10, 10

           "training_step", "T", "F", "F", "T"
           "training_step_end", "T", "F", "F", "T"
           "training_epoch_end", "F", "T", "F", "T"
           "validation_step*", "F", "T", "F", "T"
           "validation_step_end*", "F", "T", "F", "T"
           "validation_epoch_end*", "F", "T", "F", "T"

        Args:
            name: key name
            value: value name
            prog_bar: if True logs to the progress bar
            logger: if True logs to the logger
            on_step: if True logs at this step. None auto-logs at the training_step but not validation/test_step
            on_epoch: if True logs epoch accumulated metrics. None auto-logs at the val/test step but not training_step
            reduce_fx: reduction function over step values for end of epoch. Torch.mean by default
            tbptt_reduce_fx: function to reduce on truncated back prop
            tbptt_pad_token: token to use for padding
            enable_graph: if True, will not auto detach the graph
            sync_dist: if True, reduces the metric across GPUs/TPUs
            sync_dist_op: the op to sync across GPUs/TPUs
            sync_dist_group: the ddp group
        """
        if self._results is not None:
            # in any epoch end can't log step metrics (only epoch metric)
            if 'epoch_end' in self._current_fx_name and on_step:
                m = f'on_step=True cannot be used on {self._current_fx_name} method'
                raise MisconfigurationException(m)

            if 'epoch_end' in self._current_fx_name and on_epoch is False:
                m = f'on_epoch cannot be False when called from the {self._current_fx_name} method'
                raise MisconfigurationException(m)

            # add log_dict
            # TODO: if logged twice fail with crash

            # set the default depending on the fx_name
            on_step = self.__auto_choose_log_on_step(on_step)
            on_epoch = self.__auto_choose_log_on_epoch(on_epoch)

            if self._current_hook_fx_name is not None:
                self.trainer.logger_connector.check_logging_in_callbacks(
                    self._current_hook_fx_name, on_step=on_step, on_epoch=on_epoch
                )

            # make sure user doesn't introduce logic for multi-dataloaders
            if "/dataloader_idx_" in name:
                raise MisconfigurationException(
                    f"Logged key: {name} should not contain information about dataloader_idx."
                )

            accelerator = self.trainer.accelerator_backend

            self._results.log(
                name,
                value,
                prog_bar,
                logger,
                on_step,
                on_epoch,
                reduce_fx,
                tbptt_reduce_fx,
                tbptt_pad_token,
                enable_graph,
                sync_dist,
                sync_dist_op,
                sync_dist_group,
                accelerator.sync_tensor,
                self._current_dataloader_idx,
                self.device,
            )

    def log_dict(
        self,
        dictionary: dict,
        prog_bar: bool = False,
        logger: bool = True,
        on_step: Optional[bool] = None,
        on_epoch: Optional[bool] = None,
        reduce_fx: Callable = torch.mean,
        tbptt_reduce_fx: Callable = torch.mean,
        tbptt_pad_token: int = 0,
        enable_graph: bool = False,
        sync_dist: bool = False,
        sync_dist_op: Union[Any, str] = 'mean',
        sync_dist_group: Optional[Any] = None,
    ):
        """
        Log a dictonary of values at once

        Example::

            values = {'loss': loss, 'acc': acc, ..., 'metric_n': metric_n}
            self.log_dict(values)

        Args:
            dictionary: key value pairs (str, tensors)
            prog_bar: if True logs to the progress base
            logger: if True logs to the logger
            on_step: if True logs at this step. None auto-logs for training_step but not validation/test_step
            on_epoch: if True logs epoch accumulated metrics. None auto-logs for val/test step but not training_step
            reduce_fx: reduction function over step values for end of epoch. Torch.mean by default
            tbptt_reduce_fx: function to reduce on truncated back prop
            tbptt_pad_token: token to use for padding
            enable_graph: if True, will not auto detach the graph
            sync_dist: if True, reduces the metric across GPUs/TPUs
            sync_dist_op: the op to sync across GPUs/TPUs
            sync_dist_group: the ddp group:
        """
        for k, v in dictionary.items():
            self.log(
                name=k,
                value=v,
                prog_bar=prog_bar,
                logger=logger,
                on_step=on_step,
                on_epoch=on_epoch,
                reduce_fx=reduce_fx,
                enable_graph=enable_graph,
                sync_dist=sync_dist,
                sync_dist_group=sync_dist_group,
                sync_dist_op=sync_dist_op,
                tbptt_pad_token=tbptt_pad_token,
                tbptt_reduce_fx=tbptt_reduce_fx,
            )

    def write_prediction(self, name, value, filename='predictions.pt'):
        self.trainer.evaluation_loop.predictions._add_prediction(name, value, filename)

    def write_prediction_dict(self, predictions_dict, filename='predictions.pt'):
        for k, v in predictions_dict.items():
            self.write_prediction(k, v, filename)

    def __auto_choose_log_on_step(self, on_step):
        if on_step is None:
            if self._current_fx_name in {'training_step', 'training_step_end'}:
                on_step = True
            elif self._current_fx_name in {
                'evaluation_step', 'evaluation_step_end', 'evaluation_epoch_end', 'training_epoch_end'
            }:
                on_step = False
            else:
                on_step = False

        return on_step

    def __auto_choose_log_on_epoch(self, on_epoch):
        if on_epoch is None:
            if self._current_fx_name in {'training_step', 'training_step_end'}:
                on_epoch = False
            elif self._current_fx_name in {
                'evaluation_step', 'evaluation_step_end', 'evaluation_epoch_end', 'training_epoch_end'
            }:
                on_epoch = True
            else:
                on_epoch = True

        return on_epoch

    def all_gather(
        self,
        data: Union[torch.Tensor, Dict, List, Tuple],
        group: Optional[Any] = None,
        sync_grads: bool = False,
    ):
        r"""
        Allows users to call ``self.all_gather()`` from the LightningModule, thus making
        the ```all_gather``` operation accelerator agnostic.

        ```all_gather``` is a function provided by accelerators to gather a tensor from several
        distributed processes

        Args:
            tensor: int, float, tensor of shape (batch, ...), or a (possibly nested) collection thereof.
            group: the process group to gather results from. Defaults to all processes (world)
            sync_grads: flag that allows users to synchronize gradients for all_gather op

        Return:
            A tensor of shape (world_size, batch, ...), or if the input was a collection
            the output will also be a collection with tensors of this shape.
        """
        group = group if group is not None else torch.distributed.group.WORLD
        if self.trainer.accelerator_backend is not None:
            all_gather = self.trainer.accelerator_backend.all_gather
        else:
            all_gather = all_gather_ddp_if_available

        data = convert_to_tensors(data, device=self.device)
        all_gather = partial(all_gather, group=group, sync_grads=sync_grads)
        return apply_to_collection(data, torch.Tensor, all_gather)

    def forward(self, *args, **kwargs):
        r"""
        Same as :meth:`torch.nn.Module.forward()`, however in Lightning you want this to define
        the operations you want to use for prediction (i.e.: on a server or as a feature extractor).

        Normally you'd call ``self()`` from your :meth:`training_step` method.
        This makes it easy to write a complex system for training with the outputs
        you'd want in a prediction setting.

        You may also find the :func:`~pytorch_lightning.core.decorators.auto_move_data` decorator useful
        when using the module outside Lightning in a production setting.

        Args:
            *args: Whatever you decide to pass into the forward method.
            **kwargs: Keyword arguments are also possible.

        Return:
            Predicted output

        Examples::

            # example if we were using this model as a feature extractor
            def forward(self, x):
                feature_maps = self.convnet(x)
                return feature_maps

            def training_step(self, batch, batch_idx):
                x, y = batch
                feature_maps = self(x)
                logits = self.classifier(feature_maps)

                # ...
                return loss

            # splitting it this way allows model to be used a feature extractor
            model = MyModelAbove()

            inputs = server.get_request()
            results = model(inputs)
            server.write_results(results)

            # -------------
            # This is in stark contrast to torch.nn.Module where normally you would have this:
            def forward(self, batch):
                x, y = batch
                feature_maps = self.convnet(x)
                logits = self.classifier(feature_maps)
                return logits

        """
        return super().forward(*args, **kwargs)

    def training_step(self, *args, **kwargs):
        r"""
        Here you compute and return the training loss and some additional metrics for e.g.
        the progress bar or logger.

        Args:
            batch (:class:`~torch.Tensor` | (:class:`~torch.Tensor`, ...) | [:class:`~torch.Tensor`, ...]):
                The output of your :class:`~torch.utils.data.DataLoader`. A tensor, tuple or list.
            batch_idx (int): Integer displaying index of this batch
            optimizer_idx (int): When using multiple optimizers, this argument will also be present.
            hiddens(:class:`~torch.Tensor`): Passed in if
                :paramref:`~pytorch_lightning.trainer.trainer.Trainer.truncated_bptt_steps` > 0.

        Return:
            Any of.

            - :class:`~torch.Tensor` - The loss tensor
            - ``dict`` - A dictionary. Can include any keys, but must include the key ``'loss'``
            - ``None`` - Training will skip to the next batch

        Note:
            Returning ``None`` is currently not supported for multi-GPU or TPU, or with 16-bit precision enabled.

        In this step you'd normally do the forward pass and calculate the loss for a batch.
        You can also do fancier things like multiple forward passes or something model specific.

        Example::

            def training_step(self, batch, batch_idx):
                x, y, z = batch
                out = self.encoder(x)
                loss = self.loss(out, x)
                return loss

        If you define multiple optimizers, this step will be called with an additional
        ``optimizer_idx`` parameter.

        .. code-block:: python

            # Multiple optimizers (e.g.: GANs)
            def training_step(self, batch, batch_idx, optimizer_idx):
                if optimizer_idx == 0:
                    # do training_step with encoder
                if optimizer_idx == 1:
                    # do training_step with decoder


        If you add truncated back propagation through time you will also get an additional
        argument with the hidden states of the previous step.

        .. code-block:: python

            # Truncated back-propagation through time
            def training_step(self, batch, batch_idx, hiddens):
                # hiddens are the hidden states from the previous truncated backprop step
                ...
                out, hiddens = self.lstm(data, hiddens)
                ...
                return {'loss': loss, 'hiddens': hiddens}

        Note:
            The loss value shown in the progress bar is smoothed (averaged) over the last values,
            so it differs from the actual loss returned in train/validation step.
        """
        rank_zero_warn("`training_step` must be implemented to be used with the Lightning Trainer")

    def training_step_end(self, *args, **kwargs):
        """
        Use this when training with dp or ddp2 because :meth:`training_step`
        will operate on only part of the batch. However, this is still optional
        and only needed for things like softmax or NCE loss.

        Note:
            If you later switch to ddp or some other mode, this will still be called
            so that you don't have to change your code

        .. code-block:: python

            # pseudocode
            sub_batches = split_batches_for_dp(batch)
            batch_parts_outputs = [training_step(sub_batch) for sub_batch in sub_batches]
            training_step_end(batch_parts_outputs)

        Args:
            batch_parts_outputs: What you return in `training_step` for each batch part.

        Return:
            Anything

        When using dp/ddp2 distributed backends, only a portion of the batch is inside the training_step:

        .. code-block:: python

            def training_step(self, batch, batch_idx):
                # batch is 1/num_gpus big
                x, y = batch

                out = self(x)

                # softmax uses only a portion of the batch in the denomintaor
                loss = self.softmax(out)
                loss = nce_loss(loss)
                return loss

        If you wish to do something with all the parts of the batch, then use this method to do it:

        .. code-block:: python

            def training_step(self, batch, batch_idx):
                # batch is 1/num_gpus big
                x, y = batch

                out = self.encoder(x)
                return {'pred': out}

            def training_step_end(self, training_step_outputs):
                gpu_0_pred = training_step_outputs[0]['pred']
                gpu_1_pred = training_step_outputs[1]['pred']
                gpu_n_pred = training_step_outputs[n]['pred']

                # this softmax now uses the full batch
                loss = nce_loss([gpu_0_pred, gpu_1_pred, gpu_n_pred])
                return loss

        See Also:
            See the :ref:`advanced/multi_gpu:Multi-GPU training` guide for more details.
        """

    def training_epoch_end(self, outputs: List[Any]) -> None:
        """
        Called at the end of the training epoch with the outputs of all training steps.
        Use this in case you need to do something with all the outputs for every training_step.

        .. code-block:: python

            # the pseudocode for these calls
            train_outs = []
            for train_batch in train_data:
                out = training_step(train_batch)
                train_outs.append(out)
            training_epoch_end(train_outs)

        Args:
            outputs: List of outputs you defined in :meth:`training_step`, or if there are
                multiple dataloaders, a list containing a list of outputs for each dataloader.

        Return:
            None

        Note:
            If this method is not overridden, this won't be called.

        Example::

            def training_epoch_end(self, training_step_outputs):
                # do something with all training_step outputs
                return result

        With multiple dataloaders, ``outputs`` will be a list of lists. The outer list contains
        one entry per dataloader, while the inner list contains the individual outputs of
        each training step for that dataloader.

        .. code-block:: python

            def training_epoch_end(self, training_step_outputs):
                for out in training_step_outputs:
                    # do something here
        """

    def validation_step(self, *args, **kwargs):
        r"""
        Operates on a single batch of data from the validation set.
        In this step you'd might generate examples or calculate anything of interest like accuracy.

        .. code-block:: python

            # the pseudocode for these calls
            val_outs = []
            for val_batch in val_data:
                out = validation_step(val_batch)
                val_outs.append(out)
            validation_epoch_end(val_outs)

        Args:
            batch (:class:`~torch.Tensor` | (:class:`~torch.Tensor`, ...) | [:class:`~torch.Tensor`, ...]):
                The output of your :class:`~torch.utils.data.DataLoader`. A tensor, tuple or list.
            batch_idx (int): The index of this batch
            dataloader_idx (int): The index of the dataloader that produced this batch
                (only if multiple val dataloaders used)

        Return:
           Any of.

            - Any object or value
            - ``None`` - Validation will skip to the next batch

        .. code-block:: python

            # pseudocode of order
            out = validation_step()
            if defined('validation_step_end'):
                out = validation_step_end(out)
            out = validation_epoch_end(out)


        .. code-block:: python

            # if you have one val dataloader:
            def validation_step(self, batch, batch_idx)

            # if you have multiple val dataloaders:
            def validation_step(self, batch, batch_idx, dataloader_idx)

        Examples::

            # CASE 1: A single validation dataset
            def validation_step(self, batch, batch_idx):
                x, y = batch

                # implement your own
                out = self(x)
                loss = self.loss(out, y)

                # log 6 example images
                # or generated text... or whatever
                sample_imgs = x[:6]
                grid = torchvision.utils.make_grid(sample_imgs)
                self.logger.experiment.add_image('example_images', grid, 0)

                # calculate acc
                labels_hat = torch.argmax(out, dim=1)
                val_acc = torch.sum(y == labels_hat).item() / (len(y) * 1.0)

                # log the outputs!
                self.log_dict({'val_loss': loss, 'val_acc': val_acc})

        If you pass in multiple val dataloaders, :meth:`validation_step` will have an additional argument.

        .. code-block:: python

            # CASE 2: multiple validation dataloaders
            def validation_step(self, batch, batch_idx, dataloader_idx):
                # dataloader_idx tells you which dataset this is.

        Note:
            If you don't need to validate you don't need to implement this method.

        Note:
            When the :meth:`validation_step` is called, the model has been put in eval mode
            and PyTorch gradients have been disabled. At the end of validation,
            the model goes back to training mode and gradients are enabled.
        """

    def validation_step_end(self, *args, **kwargs):
        """
        Use this when validating with dp or ddp2 because :meth:`validation_step`
        will operate on only part of the batch. However, this is still optional
        and only needed for things like softmax or NCE loss.

        Note:
            If you later switch to ddp or some other mode, this will still be called
            so that you don't have to change your code.

        .. code-block:: python

            # pseudocode
            sub_batches = split_batches_for_dp(batch)
            batch_parts_outputs = [validation_step(sub_batch) for sub_batch in sub_batches]
            validation_step_end(batch_parts_outputs)

        Args:
            batch_parts_outputs: What you return in :meth:`validation_step`
                for each batch part.

        Return:
            None or anything

        .. code-block:: python

            # WITHOUT validation_step_end
            # if used in DP or DDP2, this batch is 1/num_gpus large
            def validation_step(self, batch, batch_idx):
                # batch is 1/num_gpus big
                x, y = batch

                out = self.encoder(x)
                loss = self.softmax(out)
                loss = nce_loss(loss)
                self.log('val_loss', loss)

            # --------------
            # with validation_step_end to do softmax over the full batch
            def validation_step(self, batch, batch_idx):
                # batch is 1/num_gpus big
                x, y = batch

                out = self(x)
                return out

            def validation_step_end(self, val_step_outputs):
                for out in val_step_outputs:
                    # do something with these

        See Also:
            See the :ref:`advanced/multi_gpu:Multi-GPU training` guide for more details.
        """

    def validation_epoch_end(self, outputs: List[Any]) -> None:
        """
        Called at the end of the validation epoch with the outputs of all validation steps.

        .. code-block:: python

            # the pseudocode for these calls
            val_outs = []
            for val_batch in val_data:
                out = validation_step(val_batch)
                val_outs.append(out)
            validation_epoch_end(val_outs)

        Args:
            outputs: List of outputs you defined in :meth:`validation_step`, or if there
                are multiple dataloaders, a list containing a list of outputs for each dataloader.

        Return:
            None

        Note:
            If you didn't define a :meth:`validation_step`, this won't be called.

        Examples:
            With a single dataloader:

            .. code-block:: python

                def validation_epoch_end(self, val_step_outputs):
                    for out in val_step_outputs:
                        # do something

            With multiple dataloaders, `outputs` will be a list of lists. The outer list contains
            one entry per dataloader, while the inner list contains the individual outputs of
            each validation step for that dataloader.

            .. code-block:: python

                def validation_epoch_end(self, outputs):
                    for dataloader_output_result in outputs:
                        dataloader_outs = dataloader_output_result.dataloader_i_outputs

                    self.log('final_metric', final_value)
        """

    def test_step(self, *args, **kwargs):
        r"""
        Operates on a single batch of data from the test set.
        In this step you'd normally generate examples or calculate anything of interest
        such as accuracy.

        .. code-block:: python

            # the pseudocode for these calls
            test_outs = []
            for test_batch in test_data:
                out = test_step(test_batch)
                test_outs.append(out)
            test_epoch_end(test_outs)

        Args:
            batch (:class:`~torch.Tensor` | (:class:`~torch.Tensor`, ...) | [:class:`~torch.Tensor`, ...]):
                The output of your :class:`~torch.utils.data.DataLoader`. A tensor, tuple or list.
            batch_idx (int): The index of this batch.
            dataloader_idx (int): The index of the dataloader that produced this batch
                (only if multiple test dataloaders used).

        Return:
           Any of.

            - Any object or value
            - ``None`` - Testing will skip to the next batch

        .. code-block:: python

            # if you have one test dataloader:
            def test_step(self, batch, batch_idx)

            # if you have multiple test dataloaders:
            def test_step(self, batch, batch_idx, dataloader_idx)

        Examples::

            # CASE 1: A single test dataset
            def test_step(self, batch, batch_idx):
                x, y = batch

                # implement your own
                out = self(x)
                loss = self.loss(out, y)

                # log 6 example images
                # or generated text... or whatever
                sample_imgs = x[:6]
                grid = torchvision.utils.make_grid(sample_imgs)
                self.logger.experiment.add_image('example_images', grid, 0)

                # calculate acc
                labels_hat = torch.argmax(out, dim=1)
                test_acc = torch.sum(y == labels_hat).item() / (len(y) * 1.0)

                # log the outputs!
                self.log_dict({'test_loss': loss, 'test_acc': test_acc})

        If you pass in multiple test dataloaders, :meth:`test_step` will have an additional argument.

        .. code-block:: python

            # CASE 2: multiple test dataloaders
            def test_step(self, batch, batch_idx, dataloader_idx):
                # dataloader_idx tells you which dataset this is.

        Note:
            If you don't need to test you don't need to implement this method.

        Note:
            When the :meth:`test_step` is called, the model has been put in eval mode and
            PyTorch gradients have been disabled. At the end of the test epoch, the model goes back
            to training mode and gradients are enabled.
        """

    def test_step_end(self, *args, **kwargs):
        """
        Use this when testing with dp or ddp2 because :meth:`test_step` will operate
        on only part of the batch. However, this is still optional
        and only needed for things like softmax or NCE loss.

        Note:
            If you later switch to ddp or some other mode, this will still be called
            so that you don't have to change your code.

        .. code-block:: python

            # pseudocode
            sub_batches = split_batches_for_dp(batch)
            batch_parts_outputs = [test_step(sub_batch) for sub_batch in sub_batches]
            test_step_end(batch_parts_outputs)

        Args:
            batch_parts_outputs: What you return in :meth:`test_step` for each batch part.

        Return:
            None or anything

        .. code-block:: python

            # WITHOUT test_step_end
            # if used in DP or DDP2, this batch is 1/num_gpus large
            def test_step(self, batch, batch_idx):
                # batch is 1/num_gpus big
                x, y = batch

                out = self(x)
                loss = self.softmax(out)
                self.log('test_loss', loss)

            # --------------
            # with test_step_end to do softmax over the full batch
            def test_step(self, batch, batch_idx):
                # batch is 1/num_gpus big
                x, y = batch

                out = self.encoder(x)
                return out

            def test_step_end(self, output_results):
                # this out is now the full size of the batch
                all_test_step_outs = output_results.out
                loss = nce_loss(all_test_step_outs)
                self.log('test_loss', loss)

        See Also:
            See the :ref:`advanced/multi_gpu:Multi-GPU training` guide for more details.
        """

    def test_epoch_end(self, outputs: List[Any]) -> None:
        """
        Called at the end of a test epoch with the output of all test steps.

        .. code-block:: python

            # the pseudocode for these calls
            test_outs = []
            for test_batch in test_data:
                out = test_step(test_batch)
                test_outs.append(out)
            test_epoch_end(test_outs)

        Args:
            outputs: List of outputs you defined in :meth:`test_step_end`, or if there
                are multiple dataloaders, a list containing a list of outputs for each dataloader

        Return:
            None

        Note:
            If you didn't define a :meth:`test_step`, this won't be called.

        Examples:
            With a single dataloader:

            .. code-block:: python

                def test_epoch_end(self, outputs):
                    # do something with the outputs of all test batches
                    all_test_preds = test_step_outputs.predictions

                    some_result = calc_all_results(all_test_preds)
                    self.log(some_result)

            With multiple dataloaders, `outputs` will be a list of lists. The outer list contains
            one entry per dataloader, while the inner list contains the individual outputs of
            each test step for that dataloader.

            .. code-block:: python

                def test_epoch_end(self, outputs):
                    final_value = 0
                    for dataloader_outputs in outputs:
                        for test_step_out in dataloader_outputs:
                            # do something
                            final_value += test_step_out

                    self.log('final_metric', final_value)
        """

    def predict(self, batch: Any, batch_idx: int, dataloader_idx: Optional[int] = None):
        """
        Use this function with trainer.predict(...). Override if you need to add any processing logic.
        """
        return self(batch)

<<<<<<< HEAD
    def configure_callbacks(self):
        """
        Configure model-specific callbacks.
        When the model gets attached, e.g., when ``.fit()`` or ``.test()`` gets called,
        the list returned here will be merged with the list of callbacks passed to the Trainer's ``callbacks`` argument.
        If a callback returned here has the same type as one or several callbacks already present in
        the Trainer's callbacks list, it will take priority and replace them.
        In addition, Lightning will make sure :class:`~pytorch_lightning.callbacks.model_checkpoint.ModelCheckpoint`
        callbacks run last.

        Return:
            A list of callbacks which will extend the list of callbacks in the Trainer.

        Example::

            def configure_callbacks(self):
                early_stop = EarlyStopping(monitor"val_acc", mode="max")
                checkpoint = ModelCheckpoint(monitor="val_loss")
                return [early_stop, checkpoint]

        Note:
            Certain callback methods like :meth:`~pytorch_lightning.callbacks.base.Callback.on_init_start`
            will never be invoked on the new callbacks returned here.
        """
        return []

    def configure_optimizers(
            self,
    ):
=======
    def configure_optimizers(self):
>>>>>>> 1ac9164f
        r"""
        Choose what optimizers and learning-rate schedulers to use in your optimization.
        Normally you'd need one. But in the case of GANs or similar you might have multiple.

        Return:
            Any of these 6 options.

            - Single optimizer.
            - List or Tuple - List of optimizers.
            - Two lists - The first list has multiple optimizers, the second a list of LR schedulers (or lr_dict).
            - Dictionary, with an 'optimizer' key, and (optionally) a 'lr_scheduler'
              key whose value is a single LR scheduler or lr_dict.
            - Tuple of dictionaries as described, with an optional 'frequency' key.
            - None - Fit will run without any optimizer.

        Note:
            The 'frequency' value is an int corresponding to the number of sequential batches
            optimized with the specific optimizer. It should be given to none or to all of the optimizers.
            There is a difference between passing multiple optimizers in a list,
            and passing multiple optimizers in dictionaries with a frequency of 1:
            In the former case, all optimizers will operate on the given batch in each optimization step.
            In the latter, only one optimizer will operate on the given batch at every step.

            The lr_dict is a dictionary which contains the scheduler and its associated configuration.
            The default configuration is shown below.

            .. code-block:: python

                {
                    'scheduler': lr_scheduler, # The LR scheduler instance (required)
                    'interval': 'epoch', # The unit of the scheduler's step size
                    'frequency': 1, # The frequency of the scheduler
                    'reduce_on_plateau': False, # For ReduceLROnPlateau scheduler
                    'monitor': 'val_loss', # Metric for ReduceLROnPlateau to monitor
                    'strict': True, # Whether to crash the training if `monitor` is not found
                    'name': None, # Custom name for LearningRateMonitor to use
                }

            Only the ``scheduler`` key is required, the rest will be set to the defaults above.

        Examples::

            # most cases
            def configure_optimizers(self):
                opt = Adam(self.parameters(), lr=1e-3)
                return opt

            # multiple optimizer case (e.g.: GAN)
            def configure_optimizers(self):
                generator_opt = Adam(self.model_gen.parameters(), lr=0.01)
                disriminator_opt = Adam(self.model_disc.parameters(), lr=0.02)
                return generator_opt, disriminator_opt

            # example with learning rate schedulers
            def configure_optimizers(self):
                generator_opt = Adam(self.model_gen.parameters(), lr=0.01)
                disriminator_opt = Adam(self.model_disc.parameters(), lr=0.02)
                discriminator_sched = CosineAnnealing(discriminator_opt, T_max=10)
                return [generator_opt, disriminator_opt], [discriminator_sched]

            # example with step-based learning rate schedulers
            def configure_optimizers(self):
                gen_opt = Adam(self.model_gen.parameters(), lr=0.01)
                dis_opt = Adam(self.model_disc.parameters(), lr=0.02)
                gen_sched = {'scheduler': ExponentialLR(gen_opt, 0.99),
                             'interval': 'step'}  # called after each training step
                dis_sched = CosineAnnealing(discriminator_opt, T_max=10) # called every epoch
                return [gen_opt, dis_opt], [gen_sched, dis_sched]

            # example with optimizer frequencies
            # see training procedure in `Improved Training of Wasserstein GANs`, Algorithm 1
            # https://arxiv.org/abs/1704.00028
            def configure_optimizers(self):
                gen_opt = Adam(self.model_gen.parameters(), lr=0.01)
                dis_opt = Adam(self.model_disc.parameters(), lr=0.02)
                n_critic = 5
                return (
                    {'optimizer': dis_opt, 'frequency': n_critic},
                    {'optimizer': gen_opt, 'frequency': 1}
                )

        Note:

            Some things to know:

            - Lightning calls ``.backward()`` and ``.step()`` on each optimizer
              and learning rate scheduler as needed.

            - If you use 16-bit precision (``precision=16``), Lightning will automatically
              handle the optimizers for you.

            - If you use multiple optimizers, :meth:`training_step` will have an additional
              ``optimizer_idx`` parameter.

            - If you use LBFGS Lightning handles the closure function automatically for you.

            - If you use multiple optimizers, gradients will be calculated only
              for the parameters of current optimizer at each training step.

            - If you need to control how often those optimizers step or override the
              default ``.step()`` schedule, override the :meth:`optimizer_step` hook.

            - If you only want to call a learning rate scheduler every ``x`` step or epoch,
              or want to monitor a custom metric, you can specify these in a lr_dict:

              .. code-block:: python

                  {
                      'scheduler': lr_scheduler,
                      'interval': 'step',  # or 'epoch'
                      'monitor': 'val_f1',
                      'frequency': x,
                  }

        """
        rank_zero_warn("`configure_optimizers` must be implemented to be used with the Lightning Trainer")

    def manual_backward(self, loss: Tensor, optimizer: Optimizer, *args, **kwargs) -> None:
        """
        Call this directly from your training_step when doing optimizations manually.
        By using this we can ensure that all the proper scaling when using 16-bit etc has been done for you

        This function forwards all args to the .backward() call as well.

        .. tip:: In manual mode we still automatically clip grads if Trainer(gradient_clip_val=x) is set

        .. tip:: In manual mode we still automatically accumulate grad over batches if
           Trainer(accumulate_grad_batches=x) is set and you use `optimizer.step()`

        Example::

            def training_step(...):
                (opt_a, opt_b) = self.optimizers()
                loss = ...
                # automatically applies scaling, etc...
                self.manual_backward(loss, opt_a)
                opt_a.step()
        """
        # make sure we're using manual opt
        self._verify_is_manual_optimization('manual_backward')

        # backward
        self._running_manual_backward = True
        self.trainer.train_loop.backward(loss, optimizer, -1, *args, **kwargs)
        self._running_manual_backward = False

    def backward(self, loss: Tensor, optimizer: Optimizer, optimizer_idx: int, *args, **kwargs) -> None:
        """
        Override backward with your own implementation if you need to.

        Args:
            loss: Loss is already scaled by accumulated grads
            optimizer: Current optimizer being used
            optimizer_idx: Index of the current optimizer being used

        Called to perform backward step.
        Feel free to override as needed.
        The loss passed in has already been scaled for accumulated gradients if requested.

        Example::

            def backward(self, loss, optimizer, optimizer_idx):
                loss.backward()

        """
        if self.trainer.train_loop.automatic_optimization or self._running_manual_backward:
            loss.backward(*args, **kwargs)

    def toggle_optimizer(self, optimizer: Optimizer, optimizer_idx: int):
        """
        Makes sure only the gradients of the current optimizer's parameters are calculated
        in the training step to prevent dangling gradients in multiple-optimizer setup.

        .. note:: Only called when using multiple optimizers

        Override for your own behavior

        It works with ``untoggle_optimizer`` to make sure param_requires_grad_state is properly reset.

        Args:
            optimizer: Current optimizer used in training_loop
            optimizer_idx: Current optimizer idx in training_loop
        """

        # Iterate over all optimizer parameters to preserve their `requires_grad` information
        # in case these are pre-defined during `configure_optimizers`
        param_requires_grad_state = {}
        for opt in self.optimizers(use_pl_optimizer=False):
            for group in opt.param_groups:
                for param in group['params']:
                    # If a param already appear in param_requires_grad_state, continue
                    if param in param_requires_grad_state:
                        continue
                    param_requires_grad_state[param] = param.requires_grad
                    param.requires_grad = False

        # Then iterate over the current optimizer's parameters and set its `requires_grad`
        # properties accordingly
        for group in optimizer.param_groups:
            for param in group['params']:
                param.requires_grad = param_requires_grad_state[param]
        self._param_requires_grad_state = param_requires_grad_state

    def untoggle_optimizer(self, optimizer_idx: int):
        """
        .. note:: Only called when using multiple optimizers

        Override for your own behavior

        Args:
            optimizer_idx: Current optimizer idx in training_loop
        """
        for opt_idx, opt in enumerate(self.optimizers(use_pl_optimizer=False)):
            if optimizer_idx != opt_idx:
                for group in opt.param_groups:
                    for param in group['params']:
                        if param in self._param_requires_grad_state:
                            param.requires_grad = self._param_requires_grad_state[param]
        # save memory
        del self._param_requires_grad_state

    def optimizer_step(
        self,
        epoch: int = None,
        batch_idx: int = None,
        optimizer: Optimizer = None,
        optimizer_idx: int = None,
        optimizer_closure: Optional[Callable] = None,
        on_tpu: bool = None,
        using_native_amp: bool = None,
        using_lbfgs: bool = None,
    ) -> None:
        r"""
        Override this method to adjust the default way the
        :class:`~pytorch_lightning.trainer.trainer.Trainer` calls each optimizer.
        By default, Lightning calls ``step()`` and ``zero_grad()`` as shown in the example
        once per optimizer.

        .. tip:: With `Trainer(enable_pl_optimizer=True)`, you can user `optimizer.step()` directly
         and it will handle zero_grad, accumulated gradients, AMP, TPU and more automatically for you.

        Warning:
            If you are overriding this method, make sure that you pass the ``optimizer_closure`` parameter
            to ``optimizer.step()`` function as shown in the examples. This ensures that
            ``train_step_and_backward_closure`` is called within
            :meth:`~pytorch_lightning.trainer.training_loop.TrainLoop.run_training_batch`.

        Args:
            epoch: Current epoch
            batch_idx: Index of current batch
            optimizer: A PyTorch optimizer
            optimizer_idx: If you used multiple optimizers this indexes into that list.
            optimizer_closure: closure for all optimizers
            on_tpu: true if TPU backward is required
            using_native_amp: True if using native amp
            using_lbfgs: True if the matching optimizer is lbfgs

        Examples::

            # DEFAULT
            def optimizer_step(self, epoch, batch_idx, optimizer, optimizer_idx,
                               optimizer_closure, on_tpu, using_native_amp, using_lbfgs):
                optimizer.step(closure=optimizer_closure)

            # Alternating schedule for optimizer steps (i.e.: GANs)
            def optimizer_step(self, epoch, batch_idx, optimizer, optimizer_idx,
                               optimizer_closure, on_tpu, using_native_amp, using_lbfgs):
                # update generator opt every 2 steps
                if optimizer_idx == 0:
                    if batch_idx % 2 == 0 :
                        optimizer.step(closure=optimizer_closure)
                        optimizer.zero_grad()

                # update discriminator opt every 4 steps
                if optimizer_idx == 1:
                    if batch_idx % 4 == 0 :
                        optimizer.step(closure=optimizer_closure)
                        optimizer.zero_grad()

                # ...
                # add as many optimizers as you want


        Here's another example showing how to use this for more advanced things such as
        learning rate warm-up:

        .. code-block:: python

            # learning rate warm-up
            def optimizer_step(self, epoch, batch_idx, optimizer, optimizer_idx,
                               optimizer_closure, on_tpu, using_native_amp, using_lbfgs):
                # warm up lr
                if self.trainer.global_step < 500:
                    lr_scale = min(1., float(self.trainer.global_step + 1) / 500.)
                    for pg in optimizer.param_groups:
                        pg['lr'] = lr_scale * self.learning_rate

                # update params
                optimizer.step(closure=optimizer_closure)
                optimizer.zero_grad()

        """
        if not isinstance(optimizer, LightningOptimizer):
            # wraps into LightingOptimizer only for running step
            optimizer = LightningOptimizer.to_lightning_optimizer(optimizer, self.trainer)
        optimizer.step(closure=optimizer_closure)

    def optimizer_zero_grad(self, epoch: int, batch_idx: int, optimizer: Optimizer, optimizer_idx: int):
        optimizer.zero_grad()

    def tbptt_split_batch(self, batch: Tensor, split_size: int) -> list:
        r"""
        When using truncated backpropagation through time, each batch must be split along the
        time dimension. Lightning handles this by default, but for custom behavior override
        this function.

        Args:
            batch: Current batch
            split_size: The size of the split

        Return:
            List of batch splits. Each split will be passed to :meth:`training_step` to enable truncated
            back propagation through time. The default implementation splits root level Tensors and
            Sequences at dim=1 (i.e. time dim). It assumes that each time dim is the same length.

        Examples::

            def tbptt_split_batch(self, batch, split_size):
              splits = []
              for t in range(0, time_dims[0], split_size):
                  batch_split = []
                  for i, x in enumerate(batch):
                      if isinstance(x, torch.Tensor):
                          split_x = x[:, t:t + split_size]
                      elif isinstance(x, collections.Sequence):
                          split_x = [None] * len(x)
                          for batch_idx in range(len(x)):
                              split_x[batch_idx] = x[batch_idx][t:t + split_size]

                      batch_split.append(split_x)

                  splits.append(batch_split)

              return splits

        Note:
            Called in the training loop after
            :meth:`~pytorch_lightning.callbacks.base.Callback.on_batch_start`
            if :paramref:`~pytorch_lightning.trainer.Trainer.truncated_bptt_steps` > 0.
            Each returned batch split is passed separately to :meth:`training_step`.

        """
        time_dims = [len(x[0]) for x in batch if isinstance(x, (torch.Tensor, collections.Sequence))]
        assert len(time_dims) >= 1, "Unable to determine batch time dimension"
        assert all(x == time_dims[0] for x in time_dims), "Batch time dimension length is ambiguous"

        splits = []
        for t in range(0, time_dims[0], split_size):
            batch_split = []
            for i, x in enumerate(batch):
                if isinstance(x, torch.Tensor):
                    split_x = x[:, t:t + split_size]
                elif isinstance(x, collections.Sequence):
                    split_x = [None] * len(x)
                    for batch_idx in range(len(x)):
                        split_x[batch_idx] = x[batch_idx][t:t + split_size]

                batch_split.append(split_x)

            splits.append(batch_split)

        return splits

    def summarize(self, mode: Optional[str] = ModelSummary.MODE_DEFAULT) -> Optional[ModelSummary]:
        model_summary = None

        if mode in ModelSummary.MODES:
            model_summary = ModelSummary(self, mode=mode)
            log.info("\n" + str(model_summary))
        elif mode is not None:
            raise MisconfigurationException(f"`mode` can be None, {', '.join(ModelSummary.MODES)}, got {mode}")

        return model_summary

    def freeze(self) -> None:
        r"""
        Freeze all params for inference.

        Example::

            model = MyLightningModule(...)
            model.freeze()

        """
        for param in self.parameters():
            param.requires_grad = False

        self.eval()

    def unfreeze(self) -> None:
        """
        Unfreeze all parameters for training.

        .. code-block:: python

            model = MyLightningModule(...)
            model.unfreeze()

        """
        for param in self.parameters():
            param.requires_grad = True

        self.train()

    def get_progress_bar_dict(self) -> Dict[str, Union[int, str]]:
        r"""
        Implement this to override the default items displayed in the progress bar.
        By default it includes the average loss value, split index of BPTT (if used)
        and the version of the experiment when using a logger.

        .. code-block::

            Epoch 1:   4%|▎         | 40/1095 [00:03<01:37, 10.84it/s, loss=4.501, v_num=10]

        Here is an example how to override the defaults:

        .. code-block:: python

            def get_progress_bar_dict(self):
                # don't show the version number
                items = super().get_progress_bar_dict()
                items.pop("v_num", None)
                return items

        Return:
            Dictionary with the items to be displayed in the progress bar.
        """
        # call .item() only once but store elements without graphs
        running_train_loss = self.trainer.train_loop.running_loss.mean()
        avg_training_loss = None
        if running_train_loss is not None:
            avg_training_loss = running_train_loss.cpu().item()
        elif self.trainer.train_loop.automatic_optimization:
            avg_training_loss = float('NaN')

        tqdm_dict = {}
        if avg_training_loss is not None:
            tqdm_dict["loss"] = f"{avg_training_loss:.3g}"

        if self.trainer.truncated_bptt_steps is not None:
            tqdm_dict["split_idx"] = self.trainer.split_idx

        if self.trainer.logger is not None and self.trainer.logger.version is not None:
            version = self.trainer.logger.version
            # show last 4 places of long version strings
            version = version[-4:] if isinstance(version, str) else version
            tqdm_dict["v_num"] = version

        return tqdm_dict

    def _verify_is_manual_optimization(self, fn_name):
        if self.trainer.train_loop.automatic_optimization:
            raise MisconfigurationException(
                f'to use {fn_name}, please disable automatic optimization:'
                ' set model property `automatic_optimization` as False'
            )

    @classmethod
    def _auto_collect_arguments(cls, frame=None) -> Tuple[Dict, Dict]:
        """
        Collect all module arguments in the current constructor and all child constructors.
        The child constructors are all the ``__init__`` methods that reach the current class through
        (chained) ``super().__init__()`` calls.

        Args:
            frame: instance frame

        Returns:
            self_arguments: arguments dictionary of the first instance
            parents_arguments: arguments dictionary of the parent's instances
        """
        if not frame:
            frame = inspect.currentframe()

        frame_args = collect_init_args(frame.f_back, [])
        self_arguments = frame_args[-1]

        # set hyper_parameters in child
        self_arguments = self_arguments
        parents_arguments = {}

        # add all arguments from parents
        for args in frame_args[:-1]:
            parents_arguments.update(args)
        return self_arguments, parents_arguments

    def save_hyperparameters(self, *args, frame=None) -> None:
        """Save all model arguments.

        Args:
            args: single object of `dict`, `NameSpace` or `OmegaConf`
             or string names or arguments from class `__init__`

        >>> class ManuallyArgsModel(LightningModule):
        ...     def __init__(self, arg1, arg2, arg3):
        ...         super().__init__()
        ...         # manually assign arguments
        ...         self.save_hyperparameters('arg1', 'arg3')
        ...     def forward(self, *args, **kwargs):
        ...         ...
        >>> model = ManuallyArgsModel(1, 'abc', 3.14)
        >>> model.hparams
        "arg1": 1
        "arg3": 3.14

        >>> class AutomaticArgsModel(LightningModule):
        ...     def __init__(self, arg1, arg2, arg3):
        ...         super().__init__()
        ...         # equivalent automatic
        ...         self.save_hyperparameters()
        ...     def forward(self, *args, **kwargs):
        ...         ...
        >>> model = AutomaticArgsModel(1, 'abc', 3.14)
        >>> model.hparams
        "arg1": 1
        "arg2": abc
        "arg3": 3.14

        >>> class SingleArgModel(LightningModule):
        ...     def __init__(self, params):
        ...         super().__init__()
        ...         # manually assign single argument
        ...         self.save_hyperparameters(params)
        ...     def forward(self, *args, **kwargs):
        ...         ...
        >>> model = SingleArgModel(Namespace(p1=1, p2='abc', p3=3.14))
        >>> model.hparams
        "p1": 1
        "p2": abc
        "p3": 3.14
        """
        if not frame:
            frame = inspect.currentframe().f_back
        init_args = get_init_args(frame)
        assert init_args, "failed to inspect the self init"
        if not args:
            # take all arguments
            hp = init_args
            self._hparams_name = "kwargs" if hp else None
        else:
            # take only listed arguments in `save_hparams`
            isx_non_str = [i for i, arg in enumerate(args) if not isinstance(arg, str)]
            if len(isx_non_str) == 1:
                hp = args[isx_non_str[0]]
                cand_names = [k for k, v in init_args.items() if v == hp]
                self._hparams_name = cand_names[0] if cand_names else None
            else:
                hp = {arg: init_args[arg] for arg in args if isinstance(arg, str)}
                self._hparams_name = "kwargs"

        # `hparams` are expected here
        if hp:
            self._set_hparams(hp)
        # make deep copy so  there is not other runtime changes reflected
        self._hparams_initial = copy.deepcopy(self._hparams)

    def _set_hparams(self, hp: Union[dict, Namespace, str]) -> None:
        if isinstance(hp, Namespace):
            hp = vars(hp)
        if isinstance(hp, dict):
            hp = AttributeDict(hp)
        elif isinstance(hp, PRIMITIVE_TYPES):
            raise ValueError(f"Primitives {PRIMITIVE_TYPES} are not allowed.")
        elif not isinstance(hp, ALLOWED_CONFIG_TYPES):
            raise ValueError(f"Unsupported config type of {type(hp)}.")

        if isinstance(hp, dict) and isinstance(self.hparams, dict):
            self.hparams.update(hp)
        else:
            self._hparams = hp

    @torch.no_grad()
    def to_onnx(
        self,
        file_path: Union[str, Path],
        input_sample: Optional[Any] = None,
        **kwargs,
    ):
        """
        Saves the model in ONNX format

        Args:
            file_path: The path of the file the onnx model should be saved to.
            input_sample: An input for tracing. Default: None (Use self.example_input_array)
            **kwargs: Will be passed to torch.onnx.export function.

        Example:
            >>> class SimpleModel(LightningModule):
            ...     def __init__(self):
            ...         super().__init__()
            ...         self.l1 = torch.nn.Linear(in_features=64, out_features=4)
            ...
            ...     def forward(self, x):
            ...         return torch.relu(self.l1(x.view(x.size(0), -1)))

            >>> with tempfile.NamedTemporaryFile(suffix='.onnx', delete=False) as tmpfile:
            ...     model = SimpleModel()
            ...     input_sample = torch.randn((1, 64))
            ...     model.to_onnx(tmpfile.name, input_sample, export_params=True)
            ...     os.path.isfile(tmpfile.name)
            True
        """
        mode = self.training

        if input_sample is None:
            if self.example_input_array is None:
                raise ValueError(
                    "Could not export to ONNX since neither `input_sample` nor"
                    " `model.example_input_array` attribute is set."
                )
            input_sample = self.example_input_array

        input_sample = self.transfer_batch_to_device(input_sample)

        if "example_outputs" not in kwargs:
            self.eval()
            kwargs["example_outputs"] = self(input_sample)

        torch.onnx.export(self, input_sample, file_path, **kwargs)
        self.train(mode)

    @torch.no_grad()
    def to_torchscript(
        self,
        file_path: Optional[Union[str, Path]] = None,
        method: Optional[str] = 'script',
        example_inputs: Optional[Any] = None,
        **kwargs,
    ) -> Union[ScriptModule, Dict[str, ScriptModule]]:
        """
        By default compiles the whole model to a :class:`~torch.jit.ScriptModule`.
        If you want to use tracing, please provided the argument `method='trace'` and make sure that either the
        example_inputs argument is provided, or the model has self.example_input_array set.
        If you would like to customize the modules that are scripted you should override this method.
        In case you want to return multiple modules, we recommend using a dictionary.

        Args:
            file_path: Path where to save the torchscript. Default: None (no file saved).
            method: Whether to use TorchScript's script or trace method. Default: 'script'
            example_inputs: An input to be used to do tracing when method is set to 'trace'.
              Default: None (Use self.example_input_array)
            **kwargs: Additional arguments that will be passed to the :func:`torch.jit.script` or
              :func:`torch.jit.trace` function.

        Note:
            - Requires the implementation of the
              :meth:`~pytorch_lightning.core.lightning.LightningModule.forward` method.
            - The exported script will be set to evaluation mode.
            - It is recommended that you install the latest supported version of PyTorch
              to use this feature without limitations. See also the :mod:`torch.jit`
              documentation for supported features.

        Example:
            >>> class SimpleModel(LightningModule):
            ...     def __init__(self):
            ...         super().__init__()
            ...         self.l1 = torch.nn.Linear(in_features=64, out_features=4)
            ...
            ...     def forward(self, x):
            ...         return torch.relu(self.l1(x.view(x.size(0), -1)))
            ...
            >>> model = SimpleModel()
            >>> torch.jit.save(model.to_torchscript(), "model.pt")  # doctest: +SKIP
            >>> os.path.isfile("model.pt")  # doctest: +SKIP
            >>> torch.jit.save(model.to_torchscript(file_path="model_trace.pt", method='trace', # doctest: +SKIP
            ...                                     example_inputs=torch.randn(1, 64)))  # doctest: +SKIP
            >>> os.path.isfile("model_trace.pt")  # doctest: +SKIP
            True

        Return:
            This LightningModule as a torchscript, regardless of whether file_path is
            defined or not.
        """
        mode = self.training

        if method == 'script':
            torchscript_module = torch.jit.script(self.eval(), **kwargs)
        elif method == 'trace':
            # if no example inputs are provided, try to see if model has example_input_array set
            if example_inputs is None:
                if self.example_input_array is None:
                    raise ValueError(
                        'Choosing method=`trace` requires either `example_inputs`'
                        ' or `model.example_input_array` to be defined'
                    )
                example_inputs = self.example_input_array

            # automatically send example inputs to the right device and use trace
            example_inputs = self.transfer_batch_to_device(example_inputs)
            torchscript_module = torch.jit.trace(func=self.eval(), example_inputs=example_inputs, **kwargs)
        else:
            raise ValueError(
                "The 'method' parameter only supports 'script' or 'trace',"
                f" but value given was: {method}"
            )

        self.train(mode)

        if file_path is not None:
            torch.jit.save(torchscript_module, file_path)

        return torchscript_module

    @property
    def hparams(self) -> Union[AttributeDict, dict, Namespace]:
        if not hasattr(self, "_hparams"):
            self._hparams = AttributeDict()
        return self._hparams

    @property
    def hparams_initial(self) -> AttributeDict:
        if not hasattr(self, "_hparams_initial"):
            return AttributeDict()
        # prevent any change
        return copy.deepcopy(self._hparams_initial)

    @hparams.setter
    def hparams(self, hp: Union[dict, Namespace, Any]):
        # TODO: remove this method in v1.3.0.
        rank_zero_warn(
            "The setter for self.hparams in LightningModule is deprecated since v1.1.0 and will be"
            " removed in v1.3.0. Replace the assignment `self.hparams = hparams` with "
            " `self.save_hyperparameters()`.", DeprecationWarning
        )
        hparams_assignment_name = self.__get_hparams_assignment_variable()
        self._hparams_name = hparams_assignment_name
        self._set_hparams(hp)
        # this resolves case when user does not uses `save_hyperparameters` and do hard assignement in init
        if not hasattr(self, "_hparams_initial"):
            self._hparams_initial = copy.deepcopy(self._hparams)

    def __get_hparams_assignment_variable(self):
        """
        looks at the code of the class to figure out what the user named self.hparams
        this only happens when the user explicitly sets self.hparams
        """
        try:
            class_code = inspect.getsource(self.__class__)
            lines = class_code.split("\n")
            for line in lines:
                line = re.sub(r"\s+", "", line, flags=re.UNICODE)
                if ".hparams=" in line:
                    return line.split("=")[1]
        # todo: specify the possible exception
        except Exception:
            return "hparams"

        return None<|MERGE_RESOLUTION|>--- conflicted
+++ resolved
@@ -1004,7 +1004,6 @@
         """
         return self(batch)
 
-<<<<<<< HEAD
     def configure_callbacks(self):
         """
         Configure model-specific callbacks.
@@ -1031,12 +1030,7 @@
         """
         return []
 
-    def configure_optimizers(
-            self,
-    ):
-=======
     def configure_optimizers(self):
->>>>>>> 1ac9164f
         r"""
         Choose what optimizers and learning-rate schedulers to use in your optimization.
         Normally you'd need one. But in the case of GANs or similar you might have multiple.
