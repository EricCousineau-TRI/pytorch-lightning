# Copyright The PyTorch Lightning team.
#
# Licensed under the Apache License, Version 2.0 (the "License");
# you may not use this file except in compliance with the License.
# You may obtain a copy of the License at
#
#     http://www.apache.org/licenses/LICENSE-2.0
#
# Unless required by applicable law or agreed to in writing, software
# distributed under the License is distributed on an "AS IS" BASIS,
# WITHOUT WARRANTIES OR CONDITIONS OF ANY KIND, either express or implied.
# See the License for the specific language governing permissions and
# limitations under the License.
import pickle
from argparse import ArgumentParser
from typing import Any, Dict
from unittest.mock import MagicMock

import pytest
import torch

from pytorch_lightning import LightningDataModule, Trainer
from pytorch_lightning.accelerators.legacy.gpu_accelerator import GPUAccelerator
from pytorch_lightning.callbacks import ModelCheckpoint
from pytorch_lightning.trainer.states import TrainerState
from tests.base import BoringDataModule, BoringModel
from tests.base.develop_utils import reset_seed


def test_can_prepare_data(tmpdir):

    dm = BoringDataModule()
    trainer = Trainer()
    trainer.datamodule = dm

    # 1 no DM
    # prepare_data_per_node = True
    # local rank = 0   (True)
    trainer.prepare_data_per_node = True
    trainer.local_rank = 0
    assert trainer.data_connector.can_prepare_data()

    # local rank = 1   (False)
    trainer.local_rank = 1
    assert not trainer.data_connector.can_prepare_data()

    # prepare_data_per_node = False (prepare across all nodes)
    # global rank = 0   (True)
    trainer.prepare_data_per_node = False
    trainer.node_rank = 0
    trainer.local_rank = 0
    assert trainer.data_connector.can_prepare_data()

    # global rank = 1   (False)
    trainer.node_rank = 1
    trainer.local_rank = 0
    assert not trainer.data_connector.can_prepare_data()
    trainer.node_rank = 0
    trainer.local_rank = 1
    assert not trainer.data_connector.can_prepare_data()

    # 2 dm
    # prepar per node = True
    # local rank = 0 (True)
    trainer.prepare_data_per_node = True
    trainer.local_rank = 0

    # is_overridden prepare data = True
    # has been called
    # False
    dm._has_prepared_data = True
    assert not trainer.data_connector.can_prepare_data()

    # has not been called
    # True
    dm._has_prepared_data = False
    assert trainer.data_connector.can_prepare_data()

    # is_overridden prepare data = False
    # True
    dm.prepare_data = None
    assert trainer.data_connector.can_prepare_data()


def test_hooks_no_recursion_error(tmpdir):
    # hooks were appended in cascade every tine a new data module was instantiated leading to a recursion error.
    # See https://github.com/PyTorchLightning/pytorch-lightning/issues/3652
    class DummyDM(LightningDataModule):

        def setup(self, *args, **kwargs):
            pass

        def prepare_data(self, *args, **kwargs):
            pass

    for i in range(1005):
        dm = DummyDM()
        dm.setup()
        dm.prepare_data()


def test_base_datamodule(tmpdir):
    dm = BoringDataModule()
    dm.prepare_data()
    dm.setup()


def test_base_datamodule_with_verbose_setup(tmpdir):
    dm = BoringDataModule()
    dm.prepare_data()
    dm.setup('fit')
    dm.setup('test')


def test_data_hooks_called(tmpdir):
    dm = BoringDataModule()
    assert dm.has_prepared_data is False
    assert dm.has_setup_fit is False
    assert dm.has_setup_test is False

    dm.prepare_data()
    assert dm.has_prepared_data is True
    assert dm.has_setup_fit is False
    assert dm.has_setup_test is False

    dm.setup()
    assert dm.has_prepared_data is True
    assert dm.has_setup_fit is True
    assert dm.has_setup_test is True


def test_data_hooks_called_verbose(tmpdir):
    dm = BoringDataModule()
    assert dm.has_prepared_data is False
    assert dm.has_setup_fit is False
    assert dm.has_setup_test is False

    dm.prepare_data()
    assert dm.has_prepared_data is True
    assert dm.has_setup_fit is False
    assert dm.has_setup_test is False

    dm.setup('fit')
    assert dm.has_prepared_data is True
    assert dm.has_setup_fit is True
    assert dm.has_setup_test is False

    dm.setup('test')
    assert dm.has_prepared_data is True
    assert dm.has_setup_fit is True
    assert dm.has_setup_test is True


def test_data_hooks_called_with_stage_kwarg(tmpdir):
    dm = BoringDataModule()
    dm.prepare_data()
    assert dm.has_prepared_data is True

    dm.setup(stage='fit')
    assert dm.has_setup_fit is True
    assert dm.has_setup_test is False

    dm.setup(stage='test')
    assert dm.has_setup_fit is True
    assert dm.has_setup_test is True


def test_dm_add_argparse_args(tmpdir):
    parser = ArgumentParser()
    parser = BoringDataModule.add_argparse_args(parser)
    args = parser.parse_args(['--data_dir', str(tmpdir)])
    assert args.data_dir == str(tmpdir)


def test_dm_init_from_argparse_args(tmpdir):
    parser = ArgumentParser()
    parser = BoringDataModule.add_argparse_args(parser)
    args = parser.parse_args(['--data_dir', str(tmpdir)])
    dm = BoringDataModule.from_argparse_args(args)
    dm.prepare_data()
    dm.setup()
    assert dm.data_dir == args.data_dir == str(tmpdir)


def test_dm_pickle_after_init(tmpdir):
    dm = BoringDataModule()
    pickle.dumps(dm)


def test_train_loop_only(tmpdir):
    reset_seed()

    dm = BoringDataModule()
    model = BoringModel()

    model.validation_step = None
    model.validation_step_end = None
    model.validation_epoch_end = None
    model.test_step = None
    model.test_step_end = None
    model.test_epoch_end = None

    trainer = Trainer(
        default_root_dir=tmpdir,
        max_epochs=1,
        weights_summary=None,
    )

    # fit model
    result = trainer.fit(model, dm)
    assert trainer.state == TrainerState.FINISHED, f"Training failed with {trainer.state}"
    assert result
    # TODO: add end-to-end test
    # assert trainer.callback_metrics['loss'] < 0.6


def test_train_val_loop_only(tmpdir):
    reset_seed()

    dm = BoringDataModule()
    model = BoringModel()

    model.validation_step = None
    model.validation_step_end = None
    model.validation_epoch_end = None

    trainer = Trainer(
        default_root_dir=tmpdir,
        max_epochs=1,
        weights_summary=None,
    )

    # fit model
    result = trainer.fit(model, dm)
    assert trainer.state == TrainerState.FINISHED, f"Training failed with {trainer.state}"
    assert result
    # TODO: add end-to-end test
    # assert trainer.callback_metrics['train_loss'] < 0.6


def test_dm_checkpoint_save(tmpdir):

    class CustomBoringModel(BoringModel):

        def validation_step(self, batch, batch_idx):
            out = super().validation_step(batch, batch_idx)
            self.log('early_stop_on', out['x'])
            return out

    class CustomBoringDataModule(BoringDataModule):

        def on_save_checkpoint(self, checkpoint: Dict[str, Any]) -> None:
            checkpoint[self.__class__.__name__] = self.__class__.__name__

        def on_load_checkpoint(self, checkpoint: Dict[str, Any]) -> None:
            self.checkpoint_state = checkpoint.get(self.__class__.__name__)

    reset_seed()
    dm = CustomBoringDataModule()
    model = CustomBoringModel()

    trainer = Trainer(
        default_root_dir=tmpdir,
        max_epochs=1,
        limit_train_batches=2,
        limit_val_batches=1,
        weights_summary=None,
        callbacks=[ModelCheckpoint(dirpath=tmpdir, monitor='early_stop_on')],
    )

    # fit model
    trainer.fit(model, dm)
    assert trainer.state == TrainerState.FINISHED, f"Training failed with {trainer.state}"
    checkpoint_path = list(trainer.checkpoint_callback.best_k_models.keys())[0]
    checkpoint = torch.load(checkpoint_path)
    assert dm.__class__.__name__ in checkpoint
    assert checkpoint[dm.__class__.__name__] == dm.__class__.__name__


def test_test_loop_only(tmpdir):
    reset_seed()

    dm = BoringDataModule()
    model = BoringModel()

    trainer = Trainer(
        default_root_dir=tmpdir,
        max_epochs=1,
        weights_summary=None,
    )
    trainer.test(model, datamodule=dm)


def test_full_loop(tmpdir):
    reset_seed()

    dm = BoringDataModule()
    model = BoringModel()

    trainer = Trainer(
        default_root_dir=tmpdir,
        max_epochs=1,
        weights_summary=None,
        deterministic=True,
    )

    # fit model
    result = trainer.fit(model, dm)
    assert trainer.state == TrainerState.FINISHED, f"Training failed with {trainer.state}"
    assert result

    # test
    result = trainer.test(datamodule=dm)
    # TODO: add end-to-end test
    # assert result[0]['test_acc'] > 0.8


def test_trainer_attached_to_dm(tmpdir):
    reset_seed()

    dm = BoringDataModule()
    model = BoringModel()

    trainer = Trainer(
        default_root_dir=tmpdir,
        max_epochs=1,
        limit_train_batches=2,
        limit_val_batches=2,
        limit_test_batches=2,
        weights_summary=None,
        deterministic=True,
    )

    # fit model
    trainer.fit(model, dm)
    assert trainer.state == TrainerState.FINISHED, f"Training failed with {trainer.state}"
    assert dm.trainer is not None

    # test
    result = trainer.test(datamodule=dm)
    result = result[0]
    assert dm.trainer is not None


@pytest.mark.skipif(not torch.cuda.is_available(), reason="test requires GPU machine")
def test_full_loop_single_gpu(tmpdir):
    reset_seed()

    dm = BoringDataModule()
    model = BoringModel()

    trainer = Trainer(
        default_root_dir=tmpdir,
        max_epochs=1,
        weights_summary=None,
        gpus=1,
        deterministic=True,
    )

    # fit model
    result = trainer.fit(model, dm)
    assert trainer.state == TrainerState.FINISHED, f"Training failed with {trainer.state}"
    assert result

    # test
    result = trainer.test(datamodule=dm)
    # TODO: add end-to-end test
    # assert result[0]['test_acc'] > 0.8


@pytest.mark.skipif(torch.cuda.device_count() < 2, reason="test requires multi-GPU machine")
def test_full_loop_dp(tmpdir):
    reset_seed()

    dm = BoringDataModule()
    model = BoringModel()

    trainer = Trainer(
        default_root_dir=tmpdir,
        max_epochs=1,
        weights_summary=None,
        accelerator='dp',
        gpus=2,
        deterministic=True,
    )

    # fit model
    result = trainer.fit(model, dm)
    assert trainer.state == TrainerState.FINISHED, f"Training failed with {trainer.state}"
    assert result

    # test
    result = trainer.test(datamodule=dm)
    # TODO: add end-to-end test
    # assert result[0]['test_acc'] > 0.8


@pytest.mark.skipif(not torch.cuda.is_available(), reason="test requires GPU machine")
<<<<<<< HEAD
def test_dm_apply_batch_transfer_handler(tmpdir):
    expected_device = torch.device('cuda', 0)
=======
def test_dm_transfer_batch_to_device(tmpdir):
>>>>>>> 7f8fdda9

    class CustomBatch:

        def __init__(self, data):
            self.samples = data[0]
            self.targets = data[1]

    class CurrentTestDM(LightningDataModule):
        rank = 0
        transfer_batch_to_device_hook_rank = None
        on_before_batch_transfer_hook_rank = None
        on_after_batch_transfer_hook_rank = None

        def on_before_batch_transfer(self, batch):
            self.on_before_batch_transfer_hook_rank = self.rank
            self.rank += 1
            batch.samples += 1
            return batch

        def on_after_batch_transfer(self, batch):
            assert batch.samples.device == batch.targets.device == expected_device
            self.on_after_batch_transfer_hook_rank = self.rank
            self.rank += 1
            batch.targets *= 2
            return batch

        def transfer_batch_to_device(self, batch, device):
            self.transfer_batch_to_device_hook_rank = self.rank
            self.rank += 1
            batch.samples = batch.samples.to(device)
            batch.targets = batch.targets.to(device)
            return batch

    dm = CurrentTestDM()
    model = BoringModel()

    batch = CustomBatch((torch.zeros(5, 32), torch.ones(5, 1, dtype=torch.long)))

    trainer = Trainer(gpus=1)
    # running .fit() would require us to implement custom data loaders, we mock the model reference instead
    trainer.get_model = MagicMock(return_value=model)

    model.on_before_batch_transfer = dm.on_before_batch_transfer
    model.transfer_batch_to_device = dm.transfer_batch_to_device
    model.on_after_batch_transfer = dm.on_after_batch_transfer

    trainer.accelerator_backend = GPUAccelerator(trainer)
    batch_gpu = trainer.accelerator_backend.batch_to_device(batch, expected_device)

    assert dm.on_before_batch_transfer_hook_rank == 0
    assert dm.transfer_batch_to_device_hook_rank == 1
    assert dm.on_after_batch_transfer_hook_rank == 2
    assert batch_gpu.samples.device == batch_gpu.targets.device == expected_device
    assert torch.allclose(batch_gpu.samples.cpu(), torch.ones(5, 32))
    assert torch.allclose(batch_gpu.targets.cpu(), torch.ones(5, 1, dtype=torch.long) * 2)


def test_dm_reload_dataloaders_every_epoch(tmpdir):
    """Test datamodule, where trainer argument
    reload_dataloaders_every_epoch is set to True/False"""

    class CustomBoringDataModule(BoringDataModule):

        def __init__(self):
            super().__init__()
            self._epochs_called_for = []

        def train_dataloader(self):
            assert self.trainer.current_epoch not in self._epochs_called_for
            self._epochs_called_for.append(self.trainer.current_epoch)
            return super().train_dataloader()

    dm = CustomBoringDataModule()
    model = BoringModel()

    model.validation_step = None
    model.validation_step_end = None
    model.validation_epoch_end = None
    model.test_step = None
    model.test_step_end = None
    model.test_epoch_end = None

    trainer = Trainer(
        default_root_dir=tmpdir,
        max_epochs=2,
        limit_train_batches=0.01,
        reload_dataloaders_every_epoch=True,
    )
    results = trainer.fit(model, dm)
    assert results<|MERGE_RESOLUTION|>--- conflicted
+++ resolved
@@ -396,12 +396,8 @@
 
 
 @pytest.mark.skipif(not torch.cuda.is_available(), reason="test requires GPU machine")
-<<<<<<< HEAD
 def test_dm_apply_batch_transfer_handler(tmpdir):
     expected_device = torch.device('cuda', 0)
-=======
-def test_dm_transfer_batch_to_device(tmpdir):
->>>>>>> 7f8fdda9
 
     class CustomBatch:
 
