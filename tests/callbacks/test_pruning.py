--- conflicted
+++ resolved
@@ -71,7 +71,6 @@
 
     pruning_kwargs = {"pruning_fn": pruning_fn, "amount": 0.3, "use_global_unstructured": use_global_unstructured, "use_lottery_ticket_hypothesis": use_lottery_ticket_hypothesis}
     if parameters_to_prune:
-<<<<<<< HEAD
         pruning_kwargs["parameters_to_prune"] = [(model.layer.mlp_1, "weight"), (model.layer.mlp_2, "weight")]
     else:
         pruning_kwargs["parameter_names"] = ["weight"]
@@ -79,71 +78,6 @@
         pruning_kwargs["pruning_dim"] = 0
     if pruning_fn == "ln_structured":
         pruning_kwargs["pruning_norm"] = 1
-=======
-        parameters_to_prune = [
-            (model.layer["mlp_1"], "weight"),
-            (model.layer["mlp_2"], "weight"),
-        ]
-
-    else:
-        parameters_to_prune = None
-
-    assert torch.sum(model.layer["mlp_2"].weight == 0) == 0
-
-    class TestPruningMethod(pytorch_prune.BasePruningMethod):
-        """Prune every other entry in a tensor
-        """
-        PRUNING_TYPE = 'unstructured'
-
-        def compute_mask(self, t, default_mask):
-            mask = default_mask.clone()
-            mask.view(-1)[::2] = 0
-            return mask
-
-        @classmethod
-        def apply(cls, module, name, amount):
-            r"""Adds the forward pre-hook that enables pruning on the fly and
-            the reparametrization of a tensor in terms of the original tensor
-            and the pruning mask.
-
-            Args:
-                module (nn.Module): module containing the tensor to prune
-                name (str): parameter name within ``module`` on which pruning
-                    will act.
-                amount (int or float): quantity of parameters to prune.
-                    If ``float``, should be between 0.0 and 1.0 and represent the
-                    fraction of parameters to prune. If ``int``, it represents the
-                    absolute number of parameters to prune.
-            """
-            return super(TestPruningMethod, cls).apply(module, name, amount=amount)
-
-    custom_pruning_fn = TestPruningMethod
-
-    pruning_funcs_structured = [
-        "ln_structured",
-        "random_structured",
-    ]
-
-    pruning_funcs_unstructured = [
-        "l1_unstructured",
-        "random_unstructured",
-    ]
-
-    if use_global_unstructured:
-        pruning_list = pruning_funcs_unstructured
-    else:
-        pruning_list = pruning_funcs_unstructured + pruning_funcs_structured
-
-    rand_idx = np.random.randint(len(pruning_list))
-    pruning_fn = pruning_list[rand_idx]
-
-    model_pruning_args = {
-        "pruning_fn": custom_pruning_fn if use_custom_pruning_fn else pruning_fn,
-        "parameters_to_prune": parameters_to_prune,
-        "amount": 0.3,
-        "use_global_unstructured": use_global_unstructured,
-    }
->>>>>>> 774e9bd0
 
     # Misconfiguration checks
     if isinstance(pruning_fn, str) and pruning_fn.endswith("_structured") and use_global_unstructured:
@@ -190,36 +124,6 @@
         ModelPruning(pruning_fn="ln_structured", pruning_dim=0)
 
 
-<<<<<<< HEAD
-=======
-    model_pruning_args = {
-        "parameter_names": ["weight"],
-        "pruning_fn": model_pruning_args,
-    }
-
-    with pytest.raises(MisconfigurationException, match='pruning_fn is expected to be the str in'):
-        _ = ModelPruning(**model_pruning_args)
-
-    model_pruning_args = {
-        "parameter_names": ["weight"],
-        "pruning_fn": "random_structured",
-    }
-
-    with pytest.raises(MisconfigurationException, match='should be provided'):
-        _ = ModelPruning(**model_pruning_args)
-
-    model_pruning_args = {
-        "parameter_names": ["weight"],
-        "pruning_fn": "ln_structured",
-        "pruning_dim": 0,
-    }
-
-    with pytest.raises(MisconfigurationException, match='requesting `ln_structured` pruning, the `pruning_norm`'):
-        _ = ModelPruning(**model_pruning_args)
-
-
-@pytest.mark.skipif(not _PYTORCH_PRUNE_AVAILABLE, reason="PyTorch prung is needed for this test. ")
->>>>>>> 774e9bd0
 @pytest.mark.parametrize("parameters_to_prune", [False, True])
 @pytest.mark.parametrize("use_global_unstructured", [False, True])
 @pytest.mark.parametrize(
@@ -229,26 +133,16 @@
 def test_pruning_callback(tmpdir, use_global_unstructured, parameters_to_prune, pruning_fn, use_lottery_ticket_hypothesis):
     train_with_pruning_callback(
         tmpdir,
-<<<<<<< HEAD
         parameters_to_prune=parameters_to_prune,
         use_global_unstructured=use_global_unstructured,
         pruning_fn=pruning_fn,
         use_lottery_ticket_hypothesis=use_lottery_ticket_hypothesis,
-=======
-        parameters_to_prune,
-        use_global_unstructured,
-        accelerator=None,
-        gpus=None,
-        num_processes=1,
-        use_custom_pruning_fn=use_custom_pruning_fn
->>>>>>> 774e9bd0
     )
 
 
 @pytest.mark.parametrize("parameters_to_prune", [False, True])
 @pytest.mark.parametrize("use_global_unstructured", [False, True])
 @pytest.mark.skipif(
-<<<<<<< HEAD
     not os.getenv("PL_RUNNING_SPECIAL_TESTS", "0") == "1", reason="test should be run outside of pytest"
 )
 def test_pruning_callback_ddp(tmpdir, use_global_unstructured, parameters_to_prune):
@@ -258,13 +152,6 @@
         use_global_unstructured=use_global_unstructured,
         accelerator="ddp",
         gpus=2,
-=======
-    not os.getenv("PL_RUNNING_SPECIAL_TESTS", '0') == '1', reason="test should be run outside of pytest"
-)
-def test_pruning_callback_ddp(tmpdir, use_global_unstructured, parameters_to_prune):
-    train_with_pruning_callback(
-        tmpdir, parameters_to_prune, use_global_unstructured, accelerator="ddp", gpus=2, num_processes=0
->>>>>>> 774e9bd0
     )
 
 
@@ -276,12 +163,4 @@
 
 @pytest.mark.skipif(platform.system() == "Windows", reason="Distributed training is not supported on Windows")
 def test_pruning_callback_ddp_cpu(tmpdir):
-    train_with_pruning_callback(tmpdir, parameters_to_prune=True, accelerator="ddp_cpu", num_processes=2)
-
-
-# TODO: lottery ticket tests
-# TODO: iterative pruning tests
-# TODO: saving tests
-# TODO: sparsity history and tracking
-# TODO: allow resampling
-# TODO: second chance+    train_with_pruning_callback(tmpdir, parameters_to_prune=True, accelerator="ddp_cpu", num_processes=2)